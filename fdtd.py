--- conflicted
+++ resolved
@@ -80,11 +80,7 @@
 def main():
     max_t = 8000            # number of timesteps
 
-<<<<<<< HEAD
-    dx = 15                 # discretization (nm/cell)
-=======
     dx = 25                 # discretization (nm/cell)
->>>>>>> d34c478f
     pml_thickness = 8       # (number of cells)
 
     wl = 1550               # Excitation wavelength and fwhm
@@ -118,20 +114,13 @@
                    eps=n_slab**2)
     mask = perturbed_l3(a, r)
 
-    for i in range(5000):
-        print(i)
-        grid.draw_polygons(surface_normal=gridlock.Direction.z,
+    grid.draw_polygons(surface_normal=gridlock.Direction.z,
                        center=[0, 0, 0],
                        thickness=2 * th,
                        eps=n_air**2,
                        polygons=mask.as_polygons())
-    return
 
-<<<<<<< HEAD
-    print(grid.shape, numpy.prod(grid.shape))
-=======
     print('grid shape: {}'.format(grid.shape))
->>>>>>> d34c478f
     # #### Create the simulation grid ####
     sim = Simulation(grid.grids, do_poynting=True, pml_thickness=8)
 
@@ -154,14 +143,8 @@
             f.write(sim.sources['S'])
 
     # #### Run a bunch of iterations ####
-<<<<<<< HEAD
     # event = sim.whatever([prev_event]) indicates that sim.whatever should be queued
     #  immediately and run once prev_event is finished.
-    output_file = h5py.File('simulation_output.h5', 'w')
-=======
-    # event = sim.whatever([prev_event]) indicates that sim.whatever should be queued immediately and run
-    #  once prev_event is finished.
->>>>>>> d34c478f
     start = time.perf_counter()
     for t in range(max_t):
         sim.update_E([]).wait()
